--- conflicted
+++ resolved
@@ -87,11 +87,7 @@
             //  "preLaunchTask": "build_cython_extensions",
             "args": [
                 "run=mac.play.4",
-<<<<<<< HEAD
                 "env/mettagrid@env=a20_r2x2_walls",
-=======
-                "env/mettagrid@env=a20_b4_40x40",
->>>>>>> ac3f6bba
                 "wandb.enabled=True",
                 "evaluator.policy.uri=wandb://run/daphne.trainer.2",
                 // "evaluator.policy.uri=wandb://run/george-50-agents-6060-grid",
